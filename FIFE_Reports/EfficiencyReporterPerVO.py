#!/usr/bin/python

import sys
import os
import inspect
import traceback
import re
import json
import datetime
from elasticsearch_dsl import Q, Search

parentdir = os.path.dirname(
    os.path.dirname(
        os.path.abspath(
            inspect.getfile(
                inspect.currentframe()
            )
        )
    )
)
os.sys.path.insert(0, parentdir)

import TextUtils
import Configuration
import NiceNum
from Reporter import Reporter, runerror

cilogon_match = re.compile('.+CN=UID:(\w+)')
non_cilogon_match = re.compile('/CN=([\w\s]+)/?.+?')
logfile = 'efficiencyreport.log'


class User(object):
    def __init__(self, info):
        """Take CSV as described below and assigns to it the attributes vo, facility, email, user, hours, eff
        CSV format DARKSIDE, Fermigrid,
        /CN = fifegrid/CN = batch/CN = Shawn S. Westerdale/CN = UID:shawest,
        13411.2019444, 0.969314375191
        New CSV format 'uboone', 'GPGrid', '/CN=fifegrid/CN=batch/CN=Elena Gramellini/CN=UID:elenag', '1337.86666667', '0.857747616437'
        """
        tmp = info.split(',')
        self.vo = tmp[0].lower()
        self.facility = tmp[1]
        self.email, self.user = self.parseCN(tmp[2])
        self.hours = int(float(tmp[3]))
        self.eff = round(float(tmp[4]), 2)

    def parseCN(self, cn):
        """Parse the CN to grab the email address and user"""
        m = cilogon_match.match(cn)      # CILogon certs
        if m:
            email = '{0}@fnal.gov'.format(m.group(1))
        else:
            email = ""
            # Non-CILogon Certs (note - this matches what we did before, but
            # we might need to change it in the future
            m = non_cilogon_match.match(cn)
        user = m.group(1)
        return email, user

    def dump(self):
        print "{0:>10}, {1:>20}, {2:>20}, {3}, {4}".format(
            self.vo,
            self.facility,
            self.user,
            int(self.hours),
            round(self.eff, 2))


class Efficiency(Reporter):
    def __init__(self, config, start, end, vo, verbose, hour_limit, eff_limit,
                 is_test, no_email):
        Reporter.__init__(self, config, start, end, verbose = False)
        self.no_email = no_email
        self.hour_limit = hour_limit
        self.vo = vo
        self.logfile = logfile
        self.logger = self.setupgenLogger('efficiencypervo')
        self.eff_limit = eff_limit
        self.is_test = is_test
        self.verbose = verbose
        self.text = ''
        self.fn = "{0}-efficiency.{1}".format(self.vo.lower(),
                                         self.start_time.replace("/", "-"))

    def query(self, client):
        """Method to query Elasticsearch cluster for EfficiencyReport
        information"""
        # Gather parameters, format them for the query
        starttimeq = self.dateparse_to_iso(self.start_time)
        endtimeq = self.dateparse_to_iso(self.end_time)
        wildcardVOq = '*' + self.vo.lower() + '*'
        wildcardProbeNameq = 'condor:fifebatch?.fnal.gov'

        # Elasticsearch query and aggregations
        s = Search(using = client, index = self.indexpattern)\
                   .query("wildcard", VOName=wildcardVOq)\
                   .query("wildcard", ProbeName=wildcardProbeNameq)\
                   .filter("range", EndTime={"gte" : starttimeq, "lt" : endtimeq})\
                   .filter(Q({"range" : {"WallDuration": {"gt": 0}}}))\
                   .filter(Q({"term": {"Host_description" : "GPGrid"}}))\
                   .filter(Q({"term" : {"ResourceType" : "Payload"}}))[0:0]
                    # Size 0 to return only aggregations

        Bucket = s.aggs.bucket('group_VOname', 'terms', field='ReportableVOName')\
                .bucket('group_HostDescription', 'terms', field='Host_description')\
                .bucket('group_commonName', 'terms', field='CommonName')

        Metric = Bucket.metric('Process_times_WallDur', 'sum',
                               script="(doc['WallDuration'].value*doc['Processors'].value)")\
                .metric('WallHours', 'sum',
                        script="(doc['WallDuration'].value*doc['Processors'].value)/3600")\
                .metric('CPUDuration', 'sum', field='CpuDuration')

        return s

    def query_to_csv(self):
        """Returns a csv file with aggregated data from query to
        Elasticsearch"""
        outfile = 'efficiency.csv'

        # Initialize the elasticsearch client
        client = self.establish_client()
        s = self.query(client)

        t = s.to_dict()
        if self.verbose:
            print json.dumps(t, sort_keys=True, indent=4)
            self.logger.debug(json.dumps(t, sort_keys=True))
        else:
            self.logger.debug(json.dumps(t, sort_keys=True))

        response = s.execute()
        resultset = response.aggregations

        if not response.success():
            self.logger.exception('Error accessing ElasticSearch')
            raise
        else:
            self.logger.info('Ran elasticsearch query successfully')

        if self.verbose:
            print json.dumps(response.to_dict(), sort_keys=True, indent=4)

        # Header for file
        header = '{0}\t{1}\t{2}\t{3}\t{4}\n'.format('VO',
                                             'Host Description',
                                             'Common Name',
                                             'Wall Hours',
                                             'Efficiency')

        # Write everything to the outfile
        with open(outfile, 'w') as f:
            f.write(header)
            for per_vo in resultset.group_VOname.buckets:
                for per_hostdesc in per_vo.group_HostDescription.buckets:
                    for per_CN in per_hostdesc.group_commonName.buckets:
                        outstring = '{0},{1},{2},{3},{4}\n'.format(self.vo,
                                                                  per_hostdesc.key,
                                                                  per_CN.key,
                                                                  per_CN.WallHours.value,
                                                                  (per_CN.CPUDuration.value / 3600) / per_CN.WallHours.value)
                        f.write(outstring)

        return outfile

    def reportVO(self, users, facility):
        """Method to generate report for VO from users dictionary"""
        if self.vo == "FIFE":
            records = [rec for rec in users.values()]
        else:
            records = users[self.vo.lower()]
        info = [rec for rec in records
                if ((rec.hours > self.hour_limit and rec.eff < self.eff_limit)
                    and (facility == "all" or rec.facility == facility))
                ]
        return sorted(info, key=lambda user: user.eff)

    def generate_report_file(self, report):
        if len(report) == 0:
            self.no_email = True
            self.logger.warn("Report empty")
            return

        epoch_stamps = self.get_epoch_stamps_for_grafana()
        elist = [elt for elt in epoch_stamps]

        table = ""
        for u in report:
            elist_vo = [elt for elt in elist]
            elist_vo.append(u.vo.lower())
            vo_link = 'https://fifemon.fnal.gov/monitor/dashboard/db/' \
                      'experiment-efficiency-details?' \
                      'from={0}&to={1}' \
                      '&var-experiment={2}'.format(*elist_vo)

            vo_html = '<a href="{0}">{1}</a>'.format(vo_link, self.vo)

            elist.append(u.user)
            user_link = "https://fifemon.fnal.gov/monitor/dashboard/db/" \
                        "user-efficiency-details?" \
                        "from={0}&to={1}" \
                        "&var-user={2}".format(*elist)

            user_html = '<a href="{0}">{1}</a>'.format(user_link, u.user)

            table += '<tr><td align="left">{0}</td>' \
                     '<td align="left">{1}</td>'.format(vo_html,
                                                        u.facility) \
                     + '<td align="left">{0}</td>' \
                       '<td align="right">{1}</td>' \
                       '<td align="right">{2}</td></tr>'.format(
                user_html,
                NiceNum.niceNum(u.hours),
                u.eff)
            elist.pop()

        self.text = "".join(open("template_efficiency.html").readlines())
        self.text = self.text.replace("$START", self.start_time)
        self.text = self.text.replace("$END", self.end_time)
        self.text = self.text.replace("$TABLE", table)
        self.text = self.text.replace("$VO", self.vo)

        if self.verbose:
            with open(self.fn, 'w') as f:
                f.write(self.text)

        return

    def send_report(self):
        """Generate HTML from report and send the email"""
        if self.no_email:
<<<<<<< HEAD
            self.logger.warn("Not sending report")
=======
            self.logger.info("Not sending report")
            if self.verbose:
                os.remove(self.fn)
>>>>>>> 1e8a3b1f
            return

        if self.is_test:
            emails = re.split('[; ,]', self.config.get("email", "test_to"))
        else:
            emails = re.split('[; ,]', self.config.get(self.vo.lower(), "email")) + \
                     re.split('[; ,]', self.config.get("email", "test_to"))
        TextUtils.sendEmail(
                            ([], emails),
                            "{0} Jobs with Low Efficiency ({1}) "
                            "on the  OSG Sites ({2} - {3})".format(
                                self.vo,
                                self.eff_limit,
                                self.start_time,
                                self.end_time),
                            {"html": self.text},
                            ("GRACC Operations", "sbhat@fnal.gov"),
                            "smtp.fnal.gov")

        if self.verbose:
            os.remove(self.fn)

        self.logger.info("Report sent for {0}".format(self.vo))

        return


if __name__ == "__main__":
    args = Reporter.parse_opts()
    try:
        # Set up the configuration
        config = Configuration.Configuration()
        config.configure(args.config)
        # Grab VO
        vo = args.vo
        # Grab the limits
        eff = config.config.get(args.vo.lower(), "efficiency")
        min_hours = config.config.get(args.vo.lower(), "min_hours")

        # Create an Efficiency object, create a report for the VO, and send it
        e = Efficiency(config,
                       args.start,
                       args.end,
                       vo,
                       args.verbose,
                       int(min_hours),
                       float(eff),
                       args.is_test,
                       args.no_email)
        # Run our elasticsearch query, get results as CSV
        resultfile = e.query_to_csv()

        # For each line returned, create a User object, and add the User and
        # their vo to the users dict
        with open(resultfile, 'r') as file:
            f = file.readlines()
        users = {}
        for line in f[1:]:
            u = User(line)
            if u.vo not in users:
                users[u.vo] = []
            users[u.vo].append(u)

        # Generate the VO report, send it
        if vo == "FIFE" or vo.lower() in users:
            r = e.reportVO(users, args.facility)
            e.generate_report_file(r)
            e.send_report()
<<<<<<< HEAD
            print "Efficiency Report execution successful"
=======

        if os.path.exists(resultfile):
            os.unlink(resultfile)

>>>>>>> 1e8a3b1f
    except Exception as e:
        errstring = '{0}: Error running Job Success Rate Report for {1}. ' \
                    '{2}'.format(datetime.datetime.now(),
                                              opts.vo,
                                              traceback.format_exc())
        with open(logfile, 'a') as f:
            f.write(errstring)
        print >> sys.stderr, errstring
        runerror(config, e, errstring)
        sys.exit(1)
    sys.exit(0)<|MERGE_RESOLUTION|>--- conflicted
+++ resolved
@@ -230,13 +230,9 @@
     def send_report(self):
         """Generate HTML from report and send the email"""
         if self.no_email:
-<<<<<<< HEAD
-            self.logger.warn("Not sending report")
-=======
             self.logger.info("Not sending report")
             if self.verbose:
                 os.remove(self.fn)
->>>>>>> 1e8a3b1f
             return
 
         if self.is_test:
@@ -305,18 +301,16 @@
             r = e.reportVO(users, args.facility)
             e.generate_report_file(r)
             e.send_report()
-<<<<<<< HEAD
-            print "Efficiency Report execution successful"
-=======
 
         if os.path.exists(resultfile):
             os.unlink(resultfile)
 
->>>>>>> 1e8a3b1f
+        print "Efficiency Report execution successful"
+
     except Exception as e:
-        errstring = '{0}: Error running Job Success Rate Report for {1}. ' \
+        errstring = '{0}: Error running Efficiency Report for {1}. ' \
                     '{2}'.format(datetime.datetime.now(),
-                                              opts.vo,
+                                              args.vo,
                                               traceback.format_exc())
         with open(logfile, 'a') as f:
             f.write(errstring)
